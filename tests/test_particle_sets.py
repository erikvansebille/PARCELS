--- conflicted
+++ resolved
@@ -164,13 +164,8 @@
 
     pset = grid.ParticleSet(npart, pclass=ptype[mode],
                             lon=np.linspace(0, 1, npart, dtype=np.float32),
-<<<<<<< HEAD
                             lat=np.linspace(1, 0, npart, dtype=np.float32),
                             dep=np.linspace(2, 0, npart, dtype=np.float32))
-    pset.execute(pset.Kernel(DeleteKernel), timesteps=1, dt=1.0)
-    assert(pset.size == 40)
-=======
-                            lat=np.linspace(1, 0, npart, dtype=np.float32))
     pset.execute(pset.Kernel(DeleteKernel), starttime=0., endtime=1., dt=1.0)
     assert(pset.size == 40)
 
@@ -202,5 +197,4 @@
     for _ in range(n):
         pset.execute(k_add, starttime=0., endtime=1., dt=1.0)
         pset.remove(-1)
-    assert np.allclose([p.lat - n*0.1 for p in pset], np.zeros(npart - n), rtol=1e-12)
->>>>>>> b853c52c
+    assert np.allclose([p.lat - n*0.1 for p in pset], np.zeros(npart - n), rtol=1e-12)