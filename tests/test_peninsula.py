--- conflicted
+++ resolved
@@ -1,9 +1,5 @@
-<<<<<<< HEAD
 from parcels import NEMOGrid, Particle, JITParticle,\
                     AdvectionRK4, AdvectionEE, AdvectionRK45
-=======
-from parcels import Grid, Particle, JITParticle, AdvectionRK4, AdvectionEE
->>>>>>> d77d0b5c
 from argparse import ArgumentParser
 import numpy as np
 import math  # NOQA
@@ -121,11 +117,6 @@
     dt = 36.
     substeps = 100 if output else -1
     out = pset.ParticleFile(name="MyParticle") if output else None
-<<<<<<< HEAD
-=======
-    print("Peninsula: Advecting %d particles for %d timesteps"
-          % (npart, int(time / dt)))
->>>>>>> d77d0b5c
     k_adv = pset.Kernel(method)
     k_p = pset.Kernel(UpdateP)
 
@@ -203,11 +194,7 @@
                    help='Print profiling information after run')
     p.add_argument('-g', '--grid', type=int, nargs=2, default=None,
                    help='Generate grid file with given dimensions')
-<<<<<<< HEAD
     p.add_argument('-m', '--method', choices=('RK4', 'EE', 'RK45'), default='RK4',
-=======
-    p.add_argument('-m', '--method', choices=('RK4', 'EE'), default='RK4',
->>>>>>> d77d0b5c
                    help='Numerical method used for advection')
     args = p.parse_args()
 
