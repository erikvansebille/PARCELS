from parcels import Grid, Particle, JITParticle, AdvectionRK4, AdvectionEE
from argparse import ArgumentParser
import numpy as np
import math  # NOQA
import pytest
from datetime import timedelta as delta


method = {'RK4': AdvectionRK4, 'EE': AdvectionEE}


def peninsula_grid(xdim, ydim, zdim):
    """Construct a grid encapsulating the flow field around an
    idealised peninsula.

    :param xdim: Horizontal dimension of the generated grid
    :param xdim: Vertical dimension of the generated grid

    The original test description can be found in Fig. 2.2.3 in:
    North, E. W., Gallego, A., Petitgas, P. (Eds). 2009. Manual of
    recommended practices for modelling physical - biological
    interactions during fish early life.
    ICES Cooperative Research Report No. 295. 111 pp.
    http://archimer.ifremer.fr/doc/00157/26792/24888.pdf

    Note that the problem is defined on an A-grid while NEMO
    normally returns C-grids. However, to avoid accuracy
    problems with interpolation from A-grid to C-grid, we
    return NetCDF files that are on an A-grid.
    """
    # Set NEMO grid variables
    depth = np.zeros(1, dtype=np.float32)
    time = np.zeros(1, dtype=np.float64)

    # Generate the original test setup on A-grid in km
    dx = 100. / xdim / 2.
    dy = 50. / ydim / 2.
    La = np.linspace(dx, 100.-dx, xdim, dtype=np.float32)
    Wa = np.linspace(dy, 50.-dy, ydim, dtype=np.float32)
    Da = np.linspace(0, 500, zdim, dtype=np.float32)

    # Define arrays U (zonal), V (meridional), W (vertical) and P (sea
    # surface height) all on A-grid
    U = np.zeros((xdim, ydim, zdim), dtype=np.float32)
    V = np.zeros((xdim, ydim, zdim), dtype=np.float32)
    W = np.zeros((xdim, ydim, zdim), dtype=np.float32)
    P = np.zeros((xdim, ydim, zdim), dtype=np.float32)

    u0 = 1
    x0 = 50.
    R = 0.32 * 50.

    # Create the fields
    x, y = np.meshgrid(La, Wa, sparse=True, indexing='ij')
    for z in range(zdim):
        P[:,:,z] = u0*R**2*y/((x-x0)**2+y**2)-u0*y
        U[:,:,z] = u0-u0*R**2*((x-x0)**2-y**2)/(((x-x0)**2+y**2)**2)
        V[:,:,z] = -2*u0*R**2*((x-x0)*y)/(((x-x0)**2+y**2)**2)
        W[:,:,z] = 1e4


    # Set land points to NaN
    I = P >= 0.
    U[I] = np.nan
    V[I] = np.nan
    W[I] = np.nan

    # Convert from km to lat/lon
    lon = La / 1.852 / 60.
    lat = Wa / 1.852 / 60.
<<<<<<< HEAD
    depth = Da
    
    return Grid.from_data(U, lon, lat, V, lon, lat,
                          depth, time, field_data={'P': P, 'W': W})
=======

    return Grid.from_data(U, lon, lat, V, lon, lat, depth, time, field_data={'P': P})
>>>>>>> 710e8946


def UpdateP(particle, grid, time, dt):
    particle.p = grid.P[time, particle.lon, particle.lat]


def pensinsula_example(grid, npart, mode='jit', degree=1,
                       verbose=False, output=True, method=AdvectionRK4):
    """Example configuration of particle flow around an idealised Peninsula

    :arg filename: Basename of the input grid file set
    :arg npart: Number of particles to intialise"""

    # Determine particle class according to mode
    ParticleClass = JITParticle if mode == 'jit' else Particle

    # First, we define a custom Particle class to which we add a
    # custom variable, the initial stream function value p
    class MyParticle(ParticleClass):
        # JIT compilation requires a-priori knowledge of the particle
        # data structure, so we define additional variables here.
        user_vars = {'p': np.float32, 'p_start': np.float32}

        def __init__(self, *args, **kwargs):
            """Custom initialisation function which calls the base
            initialisation and adds the instance variable p"""
            super(MyParticle, self).__init__(*args, **kwargs)
            self.p = 0.
            self.p_start = 0.

        def __repr__(self):
            """Custom print function which overrides the built-in"""
            return "P(%.4f, %.4f)[p=%.5f, p_start=%f]" % (self.lon, self.lat,
                                                          self.p, self.p_start)

    # Initialise particles
    x = 3. * (1. / 1.852 / 60)  # 3 km offset from boundary
    y = (grid.U.lat[0] + x, grid.U.lat[-1] - x)  # latitude range, including offsets
    pset = grid.ParticleSet(npart, pclass=MyParticle, start=(x, y[0]), finish=(x, y[1]))
    for particle in pset:
        particle.p_start = grid.P[0., particle.lon, particle.lat]

    if verbose:
        print("Initial particle positions:\n%s" % pset)

    # Advect the particles for 24h
    time = delta(hours=24)
    print("Peninsula: Advecting %d particles for %s" % (npart, str(time)))
    k_adv = pset.Kernel(method)
    k_p = pset.Kernel(UpdateP)
    pset.execute(k_adv + k_p, endtime=time, dt=delta(minutes=5),
                 output_file=pset.ParticleFile(name="MyParticle") if output else None,
                 output_interval=delta(hours=1) if output else -1)

    if verbose:
        print("Final particle positions:\n%s" % pset)

    return pset


@pytest.mark.parametrize('mode', ['scipy', 'jit'])
def test_peninsula_grid(mode):
    """Execute peninsula test from grid generated in memory"""
    grid = peninsula_grid(100, 50)
    pset = pensinsula_example(grid, 100, mode=mode, degree=1)
    # Test advection accuracy by comparing streamline values
    err_adv = np.array([abs(p.p_start - p.p) for p in pset])
    assert(err_adv <= 1.e-3).all()
    # Test grid sampling accuracy by comparing kernel against grid sampling
    err_smpl = np.array([abs(p.p - pset.grid.P[0., p.lon, p.lat]) for p in pset])
    assert(err_smpl <= 1.e-3).all()


@pytest.fixture(scope='module')
def gridfile():
    """Generate grid files for peninsula test"""
    filename = 'peninsula'
    grid = peninsula_grid(100, 50)
    grid.write(filename)
    return filename


@pytest.mark.parametrize('mode', ['scipy', 'jit'])
def test_peninsula_file(gridfile, mode):
    """Open grid files and execute"""
    grid = Grid.from_nemo(gridfile, extra_vars={'P': 'P'})
    pset = pensinsula_example(grid, 100, mode=mode, degree=1)
    # Test advection accuracy by comparing streamline values
    err_adv = np.array([abs(p.p_start - p.p) for p in pset])
    assert(err_adv <= 1.e-3).all()
    # Test grid sampling accuracy by comparing kernel against grid sampling
    err_smpl = np.array([abs(p.p - pset.grid.P[0., p.lon, p.lat]) for p in pset])
    assert(err_smpl <= 1.e-3).all()


if __name__ == "__main__":
    p = ArgumentParser(description="""
Example of particle advection around an idealised peninsula""")
    p.add_argument('mode', choices=('scipy', 'jit'), nargs='?', default='jit',
                   help='Execution mode for performing RK4 computation')
    p.add_argument('-p', '--particles', type=int, default=20,
                   help='Number of particles to advect')
    p.add_argument('-d', '--degree', type=int, default=1,
                   help='Degree of spatial interpolation')
    p.add_argument('-v', '--verbose', action='store_true', default=False,
                   help='Print particle information before and after execution')
    p.add_argument('-o', '--nooutput', action='store_true', default=False,
                   help='Suppress trajectory output')
    p.add_argument('--profiling', action='store_true', default=False,
                   help='Print profiling information after run')
    p.add_argument('-g', '--grid', type=int, nargs=3, default=None,
                   help='Generate grid file with given dimensions')
    p.add_argument('-m', '--method', choices=('RK4', 'EE'), default='RK4',
                   help='Numerical method used for advection')
    args = p.parse_args()

    if args.grid is not None:
        filename = 'peninsula'
        grid = peninsula_grid(args.grid[0], args.grid[1], args.grid[2])
        grid.write(filename)

    # Open grid file set
    grid = Grid.from_nemo('peninsula', extra_vars={'P': 'P'})

    if args.profiling:
        from cProfile import runctx
        from pstats import Stats
        runctx("pensinsula_example(grid, args.particles, mode=args.mode,\
                                   degree=args.degree, verbose=args.verbose,\
                                   output=not args.nooutput, method=method[args.method])",
               globals(), locals(), "Profile.prof")
        Stats("Profile.prof").strip_dirs().sort_stats("time").print_stats(10)
    else:
        pensinsula_example(grid, args.particles, mode=args.mode,
                           degree=args.degree, verbose=args.verbose,
                           output=not args.nooutput, method=method[args.method])<|MERGE_RESOLUTION|>--- conflicted
+++ resolved
@@ -68,15 +68,11 @@
     # Convert from km to lat/lon
     lon = La / 1.852 / 60.
     lat = Wa / 1.852 / 60.
-<<<<<<< HEAD
+
     depth = Da
     
     return Grid.from_data(U, lon, lat, V, lon, lat,
                           depth, time, field_data={'P': P, 'W': W})
-=======
-
-    return Grid.from_data(U, lon, lat, V, lon, lat, depth, time, field_data={'P': P})
->>>>>>> 710e8946
 
 
 def UpdateP(particle, grid, time, dt):
